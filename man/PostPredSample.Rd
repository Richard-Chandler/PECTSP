\name{PostPredSample}
\alias{PostPredSample}
%- Also NEED an '\alias' for EACH other topic documented here.
\title{Sample from posterior predictive distribution of observable time series}
\description{To draw samples from the posterior predictive distribution of observable time series (real-world or ensemble members) using a fitted dynamic linear model (DLM).}
\usage{
PostPredSample(Data, ModelBundle, Build, N, Random = TRUE, 
               Quantile = TRUE, Level = ifelse(Quantile, 1.96, 0.99), 
               df = NULL, Antithetic = c("Mean", "Scale"), 
               Importance = FALSE, ReplaceOnFail = Random, 
               PlotFails = TRUE, WhichEls = 1, NonNeg = FALSE, 
               ReplaceAll = FALSE, debug = FALSE, messages = FALSE, ...)
}
%- maybe also 'usage' for other objects documented here.
\arguments{
  \item{Data}{The data: a matrix in which the first column contains an observed time series and the remainder contain ensemble members. }
  \item{ModelBundle}{A list containing at least the named components \code{Model} (an object of class \code{dlm}) and \code{Smooth} (the result of Kalman Smoothing a dataset using the DLM stored in \code{Model}, via the \code{\link{dlmSmooth}} command). \strong{NB} it's assumed that the model is set up in such a way that the "real-world" time series is the first element of each observation vector. The \code{*Smooth} routines in the \pkg{PECTSP} package produce objects with the required structure. }
  \item{Build}{A function that will construct the \code{dlm} object representing the model being fitted. Typically one of the \code{.modeldef} functions in the \pkg{PECTSP} package. }
  \item{N}{Number of posterior samples to draw. Ignored if \code{Random} is \code{FALSE} (see below). }
  \item{Random}{If \code{TRUE} (the default) then samples are drawn randomly from the (approximate) posterior. If \code{FALSE}, a systematic sample is taken. See \code{\link{dlm.ThetaSample}} for more details. }
  \item{Quantile}{Used only if \code{Random} is \code{FALSE}. See \code{\link{dlm.ThetaSample}}. }
  \item{Level}{See \code{\link{dlm.ThetaSample}}. }
  \item{df}{If non-\code{NULL} and if \code{Random} is \code{TRUE}, sampling is from a scaled and shifted multivariate \eqn{t}-distribution with \code{df} degrees of freedom. Otherwise a multivariate Gaussian is used. }
  \item{Antithetic}{Controls the use of antithetic variables to reduce sampling variation if \code{Random} is \code{TRUE}. The argument is ignored if \code{Random} is \code{FALSE}. See \code{\link{dlm.ThetaSample}} for full details. }
  \item{Importance}{Logical scalar, indicating whether or not to use importance sampling. }
  \item{ReplaceOnFail}{Logical scalar, used to control the behaviour of the routine if the posterior sampling of states fails for some parameter sets. If \code{TRUE}, these sets are replaced with alternative samples; otherwise they are retained and the corresponding samples of states and observable are set to \code{NA}. }
  \item{PlotFails}{If TRUE and if the posterior sampling of states failed for any parameter sets, produce a plot on the current graphics device (using \code{\link{ExamineFailures}}) to examine the failed sets. }
  \item{WhichEls}{Numeric vector choosing the series (i.e. columns of \code{Data}) for which sampling is required. The default value of 1 selects just the real-world series. }
  \item{NonNeg}{If \code{TRUE}, the sampled "observations" will be drawn from gamma distributions with mean and variance matching those from the posterior predictive distribution --- this ensures that the results are all strictly positive. If \code{FALSE} (the default), they will be drawn from normal distributions. }
  \item{ReplaceAll}{If \code{TRUE}, the returned object will contain random samples for all time points. If \code{FALSE} (the default), only the values missing from \code{Data} are simulated (and the non-missing values are included in the output). }
  \item{debug}{As in \code{\link{dlmLL}}. }
  \item{messages}{Logical scalar, controlling whether to print progress to screen.}
  \item{\dots}{Additional arguments to \code{build}. }
}
\details{The function is essentially a wrapper to \code{\link{dlm.ThetaSample}}, \code{\link{SampleStates}} and \code{\link{SampleObs}}. }
\value{The function returns a list containing the following elements:

\item{Thetas}{The result of the call to \code{\link{dlm.ThetaSample}};}
\item{States}{The result of the call to \code{\link{SampleStates}};} 
\item{Obs}{The result of the call to \code{\link{SampleObs}};} 
\item{Model}{The \code{dlm} object used to generate the samples;}
\item{Weights}{Information on importance weights for each sample, if \code{Importance} is \code{TRUE}; otherwise \code{NULL}. If non-\code{NULL}, this is the result of calling \code{\link{dlm.ImportanceWts}};}  \item{Replacements}{A logical scalar indicating whether some of the initial samples were replaced --- see \code{ReplaceOnFail} argument above.} 
}
\author{Richard E. Chandler <r.chandler@ucl.ac.uk>}
<<<<<<< HEAD

\seealso{\code{\link{dlm.ThetaSample}}, \code{\link{SampleStates}}, \code{\link{SampleObs}}, \code{\link{SLLTSmooth}} (for details of example below)}

\examples{
## Start by running the example for EBMtrendSMooth to create a smooth object
example(EBMtrendSmooth)

## Now draw approximate posterior predictive samples from the created object
## (which is named EBMFit) using Laplace approximation (i.e. not using 
## importance sampling)
PPSApprox <- 
    PostPredSample(as.matrix(GlobalTemps585$Obs), ModelBundle=EBMFit, 
                 Build=EBMtrend.modeldef, N=250, m0=m0, kappa=k,
                 Xt=ERF585$NetERF)

## Plot the result. NB no ensemble members are used here, hence NAs in colours
SmoothPlot(GlobalTemps585[,1:2], Samples=PPSApprox, 
           DatColours=c("black", NA), PredColours=c("darkblue", NA), 
           SmoothPIs = TRUE, ylim=c(13, 19), 
           main="Observation-only EBM trend: Laplace approx to posterior")

## Same again with importance sampling
PPS <- 
    PostPredSample(as.matrix(GlobalTemps585$Obs), ModelBundle=EBMFit, 
                 Importance=TRUE, Build=EBMtrend.modeldef, N=250, 
                 m0=m0, kappa=k, Xt=ERF585$NetERF)
SmoothPlot(GlobalTemps585[,1:2], Samples=PPS, 
           DatColours=c("black", NA), PredColours=c("darkblue", NA), 
           SmoothPIs = TRUE, ylim=c(13, 19), 
           main="Observation-only EBM trend: posterior with importance sampling")

## For completeness: check importance sampling weights
CumulativeWeightPlot(PPS$Weights[,3])

## Looks OK: distribution isn't uniform but weights are distributed across
## all samples. Could also visualise how the sampled parameter values are
## reweighted:
PlotImportanceWts(PPS$Thetas, PPS$Weights, oma=c(10,3,5,3))

}
=======
\seealso{\code{\link{dlm.ThetaSample}}, \code{\link{SampleStates}}, \code{\link{SampleObs}}}
>>>>>>> 236b8819
<|MERGE_RESOLUTION|>--- conflicted
+++ resolved
@@ -1,88 +1,84 @@
-\name{PostPredSample}
-\alias{PostPredSample}
-%- Also NEED an '\alias' for EACH other topic documented here.
-\title{Sample from posterior predictive distribution of observable time series}
-\description{To draw samples from the posterior predictive distribution of observable time series (real-world or ensemble members) using a fitted dynamic linear model (DLM).}
-\usage{
-PostPredSample(Data, ModelBundle, Build, N, Random = TRUE, 
-               Quantile = TRUE, Level = ifelse(Quantile, 1.96, 0.99), 
-               df = NULL, Antithetic = c("Mean", "Scale"), 
-               Importance = FALSE, ReplaceOnFail = Random, 
-               PlotFails = TRUE, WhichEls = 1, NonNeg = FALSE, 
-               ReplaceAll = FALSE, debug = FALSE, messages = FALSE, ...)
-}
-%- maybe also 'usage' for other objects documented here.
-\arguments{
-  \item{Data}{The data: a matrix in which the first column contains an observed time series and the remainder contain ensemble members. }
-  \item{ModelBundle}{A list containing at least the named components \code{Model} (an object of class \code{dlm}) and \code{Smooth} (the result of Kalman Smoothing a dataset using the DLM stored in \code{Model}, via the \code{\link{dlmSmooth}} command). \strong{NB} it's assumed that the model is set up in such a way that the "real-world" time series is the first element of each observation vector. The \code{*Smooth} routines in the \pkg{PECTSP} package produce objects with the required structure. }
-  \item{Build}{A function that will construct the \code{dlm} object representing the model being fitted. Typically one of the \code{.modeldef} functions in the \pkg{PECTSP} package. }
-  \item{N}{Number of posterior samples to draw. Ignored if \code{Random} is \code{FALSE} (see below). }
-  \item{Random}{If \code{TRUE} (the default) then samples are drawn randomly from the (approximate) posterior. If \code{FALSE}, a systematic sample is taken. See \code{\link{dlm.ThetaSample}} for more details. }
-  \item{Quantile}{Used only if \code{Random} is \code{FALSE}. See \code{\link{dlm.ThetaSample}}. }
-  \item{Level}{See \code{\link{dlm.ThetaSample}}. }
-  \item{df}{If non-\code{NULL} and if \code{Random} is \code{TRUE}, sampling is from a scaled and shifted multivariate \eqn{t}-distribution with \code{df} degrees of freedom. Otherwise a multivariate Gaussian is used. }
-  \item{Antithetic}{Controls the use of antithetic variables to reduce sampling variation if \code{Random} is \code{TRUE}. The argument is ignored if \code{Random} is \code{FALSE}. See \code{\link{dlm.ThetaSample}} for full details. }
-  \item{Importance}{Logical scalar, indicating whether or not to use importance sampling. }
-  \item{ReplaceOnFail}{Logical scalar, used to control the behaviour of the routine if the posterior sampling of states fails for some parameter sets. If \code{TRUE}, these sets are replaced with alternative samples; otherwise they are retained and the corresponding samples of states and observable are set to \code{NA}. }
-  \item{PlotFails}{If TRUE and if the posterior sampling of states failed for any parameter sets, produce a plot on the current graphics device (using \code{\link{ExamineFailures}}) to examine the failed sets. }
-  \item{WhichEls}{Numeric vector choosing the series (i.e. columns of \code{Data}) for which sampling is required. The default value of 1 selects just the real-world series. }
-  \item{NonNeg}{If \code{TRUE}, the sampled "observations" will be drawn from gamma distributions with mean and variance matching those from the posterior predictive distribution --- this ensures that the results are all strictly positive. If \code{FALSE} (the default), they will be drawn from normal distributions. }
-  \item{ReplaceAll}{If \code{TRUE}, the returned object will contain random samples for all time points. If \code{FALSE} (the default), only the values missing from \code{Data} are simulated (and the non-missing values are included in the output). }
-  \item{debug}{As in \code{\link{dlmLL}}. }
-  \item{messages}{Logical scalar, controlling whether to print progress to screen.}
-  \item{\dots}{Additional arguments to \code{build}. }
-}
-\details{The function is essentially a wrapper to \code{\link{dlm.ThetaSample}}, \code{\link{SampleStates}} and \code{\link{SampleObs}}. }
-\value{The function returns a list containing the following elements:
-
-\item{Thetas}{The result of the call to \code{\link{dlm.ThetaSample}};}
-\item{States}{The result of the call to \code{\link{SampleStates}};} 
-\item{Obs}{The result of the call to \code{\link{SampleObs}};} 
-\item{Model}{The \code{dlm} object used to generate the samples;}
-\item{Weights}{Information on importance weights for each sample, if \code{Importance} is \code{TRUE}; otherwise \code{NULL}. If non-\code{NULL}, this is the result of calling \code{\link{dlm.ImportanceWts}};}  \item{Replacements}{A logical scalar indicating whether some of the initial samples were replaced --- see \code{ReplaceOnFail} argument above.} 
-}
-\author{Richard E. Chandler <r.chandler@ucl.ac.uk>}
-<<<<<<< HEAD
-
-\seealso{\code{\link{dlm.ThetaSample}}, \code{\link{SampleStates}}, \code{\link{SampleObs}}, \code{\link{SLLTSmooth}} (for details of example below)}
-
-\examples{
-## Start by running the example for EBMtrendSMooth to create a smooth object
-example(EBMtrendSmooth)
-
-## Now draw approximate posterior predictive samples from the created object
-## (which is named EBMFit) using Laplace approximation (i.e. not using 
-## importance sampling)
-PPSApprox <- 
-    PostPredSample(as.matrix(GlobalTemps585$Obs), ModelBundle=EBMFit, 
-                 Build=EBMtrend.modeldef, N=250, m0=m0, kappa=k,
-                 Xt=ERF585$NetERF)
-
-## Plot the result. NB no ensemble members are used here, hence NAs in colours
-SmoothPlot(GlobalTemps585[,1:2], Samples=PPSApprox, 
-           DatColours=c("black", NA), PredColours=c("darkblue", NA), 
-           SmoothPIs = TRUE, ylim=c(13, 19), 
-           main="Observation-only EBM trend: Laplace approx to posterior")
-
-## Same again with importance sampling
-PPS <- 
-    PostPredSample(as.matrix(GlobalTemps585$Obs), ModelBundle=EBMFit, 
-                 Importance=TRUE, Build=EBMtrend.modeldef, N=250, 
-                 m0=m0, kappa=k, Xt=ERF585$NetERF)
-SmoothPlot(GlobalTemps585[,1:2], Samples=PPS, 
-           DatColours=c("black", NA), PredColours=c("darkblue", NA), 
-           SmoothPIs = TRUE, ylim=c(13, 19), 
-           main="Observation-only EBM trend: posterior with importance sampling")
-
-## For completeness: check importance sampling weights
-CumulativeWeightPlot(PPS$Weights[,3])
-
-## Looks OK: distribution isn't uniform but weights are distributed across
-## all samples. Could also visualise how the sampled parameter values are
-## reweighted:
-PlotImportanceWts(PPS$Thetas, PPS$Weights, oma=c(10,3,5,3))
-
-}
-=======
-\seealso{\code{\link{dlm.ThetaSample}}, \code{\link{SampleStates}}, \code{\link{SampleObs}}}
->>>>>>> 236b8819
+\name{PostPredSample}
+\alias{PostPredSample}
+%- Also NEED an '\alias' for EACH other topic documented here.
+\title{Sample from posterior predictive distribution of observable time series}
+\description{To draw samples from the posterior predictive distribution of observable time series (real-world or ensemble members) using a fitted dynamic linear model (DLM).}
+\usage{
+PostPredSample(Data, ModelBundle, Build, N, Random = TRUE, 
+               Quantile = TRUE, Level = ifelse(Quantile, 1.96, 0.99), 
+               df = NULL, Antithetic = c("Mean", "Scale"), 
+               Importance = FALSE, ReplaceOnFail = Random, 
+               PlotFails = TRUE, WhichEls = 1, NonNeg = FALSE, 
+               ReplaceAll = FALSE, debug = FALSE, messages = FALSE, ...)
+}
+%- maybe also 'usage' for other objects documented here.
+\arguments{
+  \item{Data}{The data: a matrix in which the first column contains an observed time series and the remainder contain ensemble members. }
+  \item{ModelBundle}{A list containing at least the named components \code{Model} (an object of class \code{dlm}) and \code{Smooth} (the result of Kalman Smoothing a dataset using the DLM stored in \code{Model}, via the \code{\link{dlmSmooth}} command). \strong{NB} it's assumed that the model is set up in such a way that the "real-world" time series is the first element of each observation vector. The \code{*Smooth} routines in the \pkg{PECTSP} package produce objects with the required structure. }
+  \item{Build}{A function that will construct the \code{dlm} object representing the model being fitted. Typically one of the \code{.modeldef} functions in the \pkg{PECTSP} package. }
+  \item{N}{Number of posterior samples to draw. Ignored if \code{Random} is \code{FALSE} (see below). }
+  \item{Random}{If \code{TRUE} (the default) then samples are drawn randomly from the (approximate) posterior. If \code{FALSE}, a systematic sample is taken. See \code{\link{dlm.ThetaSample}} for more details. }
+  \item{Quantile}{Used only if \code{Random} is \code{FALSE}. See \code{\link{dlm.ThetaSample}}. }
+  \item{Level}{See \code{\link{dlm.ThetaSample}}. }
+  \item{df}{If non-\code{NULL} and if \code{Random} is \code{TRUE}, sampling is from a scaled and shifted multivariate \eqn{t}-distribution with \code{df} degrees of freedom. Otherwise a multivariate Gaussian is used. }
+  \item{Antithetic}{Controls the use of antithetic variables to reduce sampling variation if \code{Random} is \code{TRUE}. The argument is ignored if \code{Random} is \code{FALSE}. See \code{\link{dlm.ThetaSample}} for full details. }
+  \item{Importance}{Logical scalar, indicating whether or not to use importance sampling. }
+  \item{ReplaceOnFail}{Logical scalar, used to control the behaviour of the routine if the posterior sampling of states fails for some parameter sets. If \code{TRUE}, these sets are replaced with alternative samples; otherwise they are retained and the corresponding samples of states and observable are set to \code{NA}. }
+  \item{PlotFails}{If TRUE and if the posterior sampling of states failed for any parameter sets, produce a plot on the current graphics device (using \code{\link{ExamineFailures}}) to examine the failed sets. }
+  \item{WhichEls}{Numeric vector choosing the series (i.e. columns of \code{Data}) for which sampling is required. The default value of 1 selects just the real-world series. }
+  \item{NonNeg}{If \code{TRUE}, the sampled "observations" will be drawn from gamma distributions with mean and variance matching those from the posterior predictive distribution --- this ensures that the results are all strictly positive. If \code{FALSE} (the default), they will be drawn from normal distributions. }
+  \item{ReplaceAll}{If \code{TRUE}, the returned object will contain random samples for all time points. If \code{FALSE} (the default), only the values missing from \code{Data} are simulated (and the non-missing values are included in the output). }
+  \item{debug}{As in \code{\link{dlmLL}}. }
+  \item{messages}{Logical scalar, controlling whether to print progress to screen.}
+  \item{\dots}{Additional arguments to \code{build}. }
+}
+\details{The function is essentially a wrapper to \code{\link{dlm.ThetaSample}}, \code{\link{SampleStates}} and \code{\link{SampleObs}}. }
+\value{The function returns a list containing the following elements:
+
+\item{Thetas}{The result of the call to \code{\link{dlm.ThetaSample}};}
+\item{States}{The result of the call to \code{\link{SampleStates}};} 
+\item{Obs}{The result of the call to \code{\link{SampleObs}};} 
+\item{Model}{The \code{dlm} object used to generate the samples;}
+\item{Weights}{Information on importance weights for each sample, if \code{Importance} is \code{TRUE}; otherwise \code{NULL}. If non-\code{NULL}, this is the result of calling \code{\link{dlm.ImportanceWts}};}  \item{Replacements}{A logical scalar indicating whether some of the initial samples were replaced --- see \code{ReplaceOnFail} argument above.} 
+}
+\author{Richard E. Chandler <r.chandler@ucl.ac.uk>}
+
+\seealso{\code{\link{dlm.ThetaSample}}, \code{\link{SampleStates}}, \code{\link{SampleObs}}, \code{\link{SLLTSmooth}} (for details of example below)}
+
+\examples{
+## Start by running the example for EBMtrendSMooth to create a smooth object
+example(EBMtrendSmooth)
+
+## Now draw approximate posterior predictive samples from the created object
+## (which is named EBMFit) using Laplace approximation (i.e. not using 
+## importance sampling)
+PPSApprox <- 
+    PostPredSample(as.matrix(GlobalTemps585$Obs), ModelBundle=EBMFit, 
+                 Build=EBMtrend.modeldef, N=250, m0=m0, kappa=k,
+                 Xt=ERF585$NetERF)
+
+## Plot the result. NB no ensemble members are used here, hence NAs in colours
+SmoothPlot(GlobalTemps585[,1:2], Samples=PPSApprox, 
+           DatColours=c("black", NA), PredColours=c("darkblue", NA), 
+           SmoothPIs = TRUE, ylim=c(13, 19), 
+           main="Observation-only EBM trend: Laplace approx to posterior")
+
+## Same again with importance sampling
+PPS <- 
+    PostPredSample(as.matrix(GlobalTemps585$Obs), ModelBundle=EBMFit, 
+                 Importance=TRUE, Build=EBMtrend.modeldef, N=250, 
+                 m0=m0, kappa=k, Xt=ERF585$NetERF)
+SmoothPlot(GlobalTemps585[,1:2], Samples=PPS, 
+           DatColours=c("black", NA), PredColours=c("darkblue", NA), 
+           SmoothPIs = TRUE, ylim=c(13, 19), 
+           main="Observation-only EBM trend: posterior with importance sampling")
+
+## For completeness: check importance sampling weights
+CumulativeWeightPlot(PPS$Weights[,3])
+
+## Looks OK: distribution isn't uniform but weights are distributed across
+## all samples. Could also visualise how the sampled parameter values are
+## reweighted:
+PlotImportanceWts(PPS$Thetas, PPS$Weights, oma=c(10,3,5,3))
+
+}