<<<<<<< HEAD
\name{EBMtrend.modeldef}
\alias{EBMtrend.modeldef}
%- Also NEED an '\alias' for EACH other topic documented here.
\title{State space model for a single time series, inspired by Energy Balance Models}
\description{Sets up the structure of a state space model for a single time series with one value per year, inspired by the structure of a simple energy balance model (EBM)}
\usage{
EBMtrend.modeldef(theta, Xt, m0 = NULL, C0=NULL, kappa = 1e+06, UsePhi = TRUE)
}
%- maybe also 'usage' for other objects documented here.
\arguments{
  \item{theta}{Parameter vector. If \code{UsePhi} is \code{TRUE} (see below) then this contains three elements: the log of the "measurement error" variance (\eqn{\sigma^{2}}{sigma^2} in the notation below), the log of the "trend drift" innovation variance \eqn{\tau^{2}}{tau^2}, and the logit of the dependence parameter \eqn{\phi}{phi}. If \code{UsePhi} is \code{FALSE} then \code{theta} contains just the first two of these elements.}
  \item{Xt}{Vector containing a time series of effective forcings}
  \item{m0}{Optional vector of initial values for the state vector. If \code{NULL} (the default) this is determined automatically from the model structure.}
  \item{C0}{Optional covariance matrix for initialising the state vector. If \code{NULL} (the default) this is determined automatically from the model structure and from \code{kappa} (see below).}
  \item{kappa}{"Large" value giving the variance used to initialise diffuse elements of the state vector. Ignored if \code{C0} is non-\code{NULL}.}
  \item{UsePhi}{Controls whether or not to include a thermal inertia parameter in the model structure.}
}
\details{The model is defined by the equation
\deqn{Y(t) = \mu(t) + \varepsilon(t)}{Y(t) = mu[t] + e[t]}
with \eqn{E[\varepsilon(t)]=0}{E[e(t)]=0} and \eqn{Var[\varepsilon(t)]=\sigma^{2}}{Var[e(t)]=sigma^2}, and where the trend \eqn{\mu(t)}{mu(t)} follws the EBM-inspired dynamics
\deqn{\mu(t) = \phi\mu(t-1) + \gamma f(t) + \beta(t-1)\ .}{mu(t) = phi*mu(t-1) + gamma*f(t) + beta(t-1)\ .}
Here, \eqn{f(t)} represents the "forcing" at time \eqn{t} and \eqn{(\beta(\cdot))}
{(beta(.))} is a random walk "drift" with innovation variance \eqn{\tau^{2}}{tau^2} representing the error arising from the use of the EBM approximation to represent the trend. 

If \code{UsePhi} is \code{FALSE}, the value of \eqn{\phi}{phi} in the model definition is set to zero.
}
\value{A list defining a dynamical linear model, in the format required by routines in the \pkg{dlm} library.
}
\references{
REFERENCES TO BE ADDED
}
\author{Richard E. Chandler <r.chandler@ucl.ac.uk>}
=======
\name{EBMtrend.modeldef}
\alias{EBMtrend.modeldef}
%- Also NEED an '\alias' for EACH other topic documented here.
\title{State space model for a single time series, inspired by Energy Balance Models}
\description{Sets up the structure of a state space model for a single time series with one value per year, inspired by the structure of a simple energy balance model (EBM)}
\usage{
EBMtrend.modeldef(theta, Xt, m0 = NULL, kappa = 1e+06, UsePhi = TRUE)
}
%- maybe also 'usage' for other objects documented here.
\arguments{
  \item{theta}{Parameter vector. If \code{UsePhi} is \code{TRUE} (see below) then this contains three elements: the log of the "measurement error" variance (\eqn{\sigma^{2}}{sigma^2} in the notation below), the log of the "trend drift" innovation variance \eqn{\tau^{2}}{tau^2}, and the logit of the dependence parameter \eqn{\phi}{phi}. If \code{UsePhi} is \code{FALSE} then \code{theta} contains just the first two of these elements.}
  \item{Xt}{Vector containing a time series of effective forcings}
  \item{m0}{Optional vector of initial values for the state vector. If \code{NULL} (the default) this is determined automatically from the model structure.}
  \item{kappa}{Large" value giving the variance used to initialise diffuse elements of the state vector.}
  \item{UsePhi}{Controls whether or not to include a thermal inertia parameter in the model structure.}
}
\details{The model is defined by the equation
\deqn{Y(t) = \mu(t) + \varepsilon(t)}{Y(t) = mu[t] + e[t]}
with \eqn{E[\varepsilon(t)]=0}{E[e(t)]=0} and \eqn{Var[\varepsilon(t)]=\sigma^{2}}{Var[e(t)]=sigma^2}, and where the trend \eqn{\mu(t)}{mu(t)} follws the EBM-inspired dynamics
\deqn{\mu(t) = \phi\mu(t-1) + \gamma f(t) + \beta(t-1)\ .}{mu(t) = phi*mu(t-1) + gamma*f(t) + beta(t-1)\ .}
Here, \eqn{f(t)} represents the "forcing" at time \eqn{t} and \eqn{(\beta(\cdot))}
{(beta(.))} is a random walk "drift" with innovation variance \eqn{\tau^{2}}{tau^2} representing the error arising from the use of the EBM approximation to represent the trend. 

If \code{UsePhi} is \code{FALSE}, the value of \eqn{\phi}{phi} in the model definition is set to zero.
}
\value{A list defining a dynamical linear model, in the format required by routines in the \pkg{dlm} library.
}
\references{
REFERENCES TO BE ADDED
}
\author{Richard E. Chandler <r.chandler@ucl.ac.uk>}
>>>>>>> 236b8819
<|MERGE_RESOLUTION|>--- conflicted
+++ resolved
@@ -1,66 +1,32 @@
-<<<<<<< HEAD
-\name{EBMtrend.modeldef}
-\alias{EBMtrend.modeldef}
-%- Also NEED an '\alias' for EACH other topic documented here.
-\title{State space model for a single time series, inspired by Energy Balance Models}
-\description{Sets up the structure of a state space model for a single time series with one value per year, inspired by the structure of a simple energy balance model (EBM)}
-\usage{
-EBMtrend.modeldef(theta, Xt, m0 = NULL, C0=NULL, kappa = 1e+06, UsePhi = TRUE)
-}
-%- maybe also 'usage' for other objects documented here.
-\arguments{
-  \item{theta}{Parameter vector. If \code{UsePhi} is \code{TRUE} (see below) then this contains three elements: the log of the "measurement error" variance (\eqn{\sigma^{2}}{sigma^2} in the notation below), the log of the "trend drift" innovation variance \eqn{\tau^{2}}{tau^2}, and the logit of the dependence parameter \eqn{\phi}{phi}. If \code{UsePhi} is \code{FALSE} then \code{theta} contains just the first two of these elements.}
-  \item{Xt}{Vector containing a time series of effective forcings}
-  \item{m0}{Optional vector of initial values for the state vector. If \code{NULL} (the default) this is determined automatically from the model structure.}
-  \item{C0}{Optional covariance matrix for initialising the state vector. If \code{NULL} (the default) this is determined automatically from the model structure and from \code{kappa} (see below).}
-  \item{kappa}{"Large" value giving the variance used to initialise diffuse elements of the state vector. Ignored if \code{C0} is non-\code{NULL}.}
-  \item{UsePhi}{Controls whether or not to include a thermal inertia parameter in the model structure.}
-}
-\details{The model is defined by the equation
-\deqn{Y(t) = \mu(t) + \varepsilon(t)}{Y(t) = mu[t] + e[t]}
-with \eqn{E[\varepsilon(t)]=0}{E[e(t)]=0} and \eqn{Var[\varepsilon(t)]=\sigma^{2}}{Var[e(t)]=sigma^2}, and where the trend \eqn{\mu(t)}{mu(t)} follws the EBM-inspired dynamics
-\deqn{\mu(t) = \phi\mu(t-1) + \gamma f(t) + \beta(t-1)\ .}{mu(t) = phi*mu(t-1) + gamma*f(t) + beta(t-1)\ .}
-Here, \eqn{f(t)} represents the "forcing" at time \eqn{t} and \eqn{(\beta(\cdot))}
-{(beta(.))} is a random walk "drift" with innovation variance \eqn{\tau^{2}}{tau^2} representing the error arising from the use of the EBM approximation to represent the trend. 
-
-If \code{UsePhi} is \code{FALSE}, the value of \eqn{\phi}{phi} in the model definition is set to zero.
-}
-\value{A list defining a dynamical linear model, in the format required by routines in the \pkg{dlm} library.
-}
-\references{
-REFERENCES TO BE ADDED
-}
-\author{Richard E. Chandler <r.chandler@ucl.ac.uk>}
-=======
-\name{EBMtrend.modeldef}
-\alias{EBMtrend.modeldef}
-%- Also NEED an '\alias' for EACH other topic documented here.
-\title{State space model for a single time series, inspired by Energy Balance Models}
-\description{Sets up the structure of a state space model for a single time series with one value per year, inspired by the structure of a simple energy balance model (EBM)}
-\usage{
-EBMtrend.modeldef(theta, Xt, m0 = NULL, kappa = 1e+06, UsePhi = TRUE)
-}
-%- maybe also 'usage' for other objects documented here.
-\arguments{
-  \item{theta}{Parameter vector. If \code{UsePhi} is \code{TRUE} (see below) then this contains three elements: the log of the "measurement error" variance (\eqn{\sigma^{2}}{sigma^2} in the notation below), the log of the "trend drift" innovation variance \eqn{\tau^{2}}{tau^2}, and the logit of the dependence parameter \eqn{\phi}{phi}. If \code{UsePhi} is \code{FALSE} then \code{theta} contains just the first two of these elements.}
-  \item{Xt}{Vector containing a time series of effective forcings}
-  \item{m0}{Optional vector of initial values for the state vector. If \code{NULL} (the default) this is determined automatically from the model structure.}
-  \item{kappa}{Large" value giving the variance used to initialise diffuse elements of the state vector.}
-  \item{UsePhi}{Controls whether or not to include a thermal inertia parameter in the model structure.}
-}
-\details{The model is defined by the equation
-\deqn{Y(t) = \mu(t) + \varepsilon(t)}{Y(t) = mu[t] + e[t]}
-with \eqn{E[\varepsilon(t)]=0}{E[e(t)]=0} and \eqn{Var[\varepsilon(t)]=\sigma^{2}}{Var[e(t)]=sigma^2}, and where the trend \eqn{\mu(t)}{mu(t)} follws the EBM-inspired dynamics
-\deqn{\mu(t) = \phi\mu(t-1) + \gamma f(t) + \beta(t-1)\ .}{mu(t) = phi*mu(t-1) + gamma*f(t) + beta(t-1)\ .}
-Here, \eqn{f(t)} represents the "forcing" at time \eqn{t} and \eqn{(\beta(\cdot))}
-{(beta(.))} is a random walk "drift" with innovation variance \eqn{\tau^{2}}{tau^2} representing the error arising from the use of the EBM approximation to represent the trend. 
-
-If \code{UsePhi} is \code{FALSE}, the value of \eqn{\phi}{phi} in the model definition is set to zero.
-}
-\value{A list defining a dynamical linear model, in the format required by routines in the \pkg{dlm} library.
-}
-\references{
-REFERENCES TO BE ADDED
-}
-\author{Richard E. Chandler <r.chandler@ucl.ac.uk>}
->>>>>>> 236b8819
+\name{EBMtrend.modeldef}
+\alias{EBMtrend.modeldef}
+%- Also NEED an '\alias' for EACH other topic documented here.
+\title{State space model for a single time series, inspired by Energy Balance Models}
+\description{Sets up the structure of a state space model for a single time series with one value per year, inspired by the structure of a simple energy balance model (EBM)}
+\usage{
+EBMtrend.modeldef(theta, Xt, m0 = NULL, C0=NULL, kappa = 1e+06, UsePhi = TRUE)
+}
+%- maybe also 'usage' for other objects documented here.
+\arguments{
+  \item{theta}{Parameter vector. If \code{UsePhi} is \code{TRUE} (see below) then this contains three elements: the log of the "measurement error" variance (\eqn{\sigma^{2}}{sigma^2} in the notation below), the log of the "trend drift" innovation variance \eqn{\tau^{2}}{tau^2}, and the logit of the dependence parameter \eqn{\phi}{phi}. If \code{UsePhi} is \code{FALSE} then \code{theta} contains just the first two of these elements.}
+  \item{Xt}{Vector containing a time series of effective forcings}
+  \item{m0}{Optional vector of initial values for the state vector. If \code{NULL} (the default) this is determined automatically from the model structure.}
+  \item{C0}{Optional covariance matrix for initialising the state vector. If \code{NULL} (the default) this is determined automatically from the model structure and from \code{kappa} (see below).}
+  \item{kappa}{"Large" value giving the variance used to initialise diffuse elements of the state vector. Ignored if \code{C0} is non-\code{NULL}.}
+  \item{UsePhi}{Controls whether or not to include a thermal inertia parameter in the model structure.}
+}
+\details{The model is defined by the equation
+\deqn{Y(t) = \mu(t) + \varepsilon(t)}{Y(t) = mu[t] + e[t]}
+with \eqn{E[\varepsilon(t)]=0}{E[e(t)]=0} and \eqn{Var[\varepsilon(t)]=\sigma^{2}}{Var[e(t)]=sigma^2}, and where the trend \eqn{\mu(t)}{mu(t)} follws the EBM-inspired dynamics
+\deqn{\mu(t) = \phi\mu(t-1) + \gamma f(t) + \beta(t-1)\ .}{mu(t) = phi*mu(t-1) + gamma*f(t) + beta(t-1)\ .}
+Here, \eqn{f(t)} represents the "forcing" at time \eqn{t} and \eqn{(\beta(\cdot))}
+{(beta(.))} is a random walk "drift" with innovation variance \eqn{\tau^{2}}{tau^2} representing the error arising from the use of the EBM approximation to represent the trend. 
+
+If \code{UsePhi} is \code{FALSE}, the value of \eqn{\phi}{phi} in the model definition is set to zero.
+}
+\value{A list defining a dynamical linear model, in the format required by routines in the \pkg{dlm} library.
+}
+\references{
+REFERENCES TO BE ADDED
+}
+\author{Richard E. Chandler <r.chandler@ucl.ac.uk>}