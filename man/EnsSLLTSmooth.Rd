--- conflicted
+++ resolved
@@ -1,87 +1,75 @@
-\name{EnsSLLTSmooth}
-\alias{EnsSLLTSmooth}
-%- Also NEED an '\alias' for EACH other topic documented here.
-\title{Postprocessing an exchangeable ensemble of time series using smooth local linear trend models}
-\description{Fits a model of the form defined by \code{\link{EnsSLLT.modeldef}}, then applies the Kalman Smoother to obtain an estimate of the underlying trends with prediction intervals.}
-\usage{
-<<<<<<< HEAD
-EnsSLLTSmooth(Y, m0 = NULL, C0=NULL, kappa = 1e+06, discrepancy = "varying", 
-=======
-EnsSLLTSmooth(Y, m0 = NULL, kappa = 1e+06, discrepancy = "varying", 
->>>>>>> 236b8819
-              Groups = NULL, UseAlpha = TRUE, prior.pars = NULL, 
-              constrain = TRUE, Tiny = 1/kappa, ObsSmooth, Ens0Theta, 
-              messages = TRUE, Use.dlm = FALSE, debug = FALSE)
-}
-%- maybe also 'usage' for other objects documented here.
-\arguments{
-  \item{Y}{Matrix containing an observed time series in its first column and exchangeable series from an ensemble in the remaining columns}
-  \item{m0}{Optional vector of initial values for the state vector. If \code{NULL} (the default) this is determined automatically from the model structure.}
-<<<<<<< HEAD
-  \item{C0}{Optional covariance matrix for initialising the state vector. If \code{NULL} (the default) this is determined automatically from the model structure and from \code{kappa} (see below).}
-=======
->>>>>>> 236b8819
-  \item{kappa}{Variance used to initialise diffuse elements of the state vector.}
-  \item{discrepancy}{Either "varying" (the default) or "constant". If "constant" then the discrepancies between each ensemble member and reality are constant through time; otherwise they evolve as random walks.}
-  \item{Groups}{Vector indicating group membership for each ensemble member. This should be used if an ensemble contains multiple runs from one or more simulators (climate models): in this case the elements of \code{Groups} should be integers between 1 and \code{G} where \code{G} is the total number of simulators contributing to the ensemble: \code{Groups[i]} is the index of the simulator that was used to produce the \eqn{i}th ensemble member. If \code{NULL} (the default), each member is assumed to come from a different simulator. 
-}
-  \item{UseAlpha}{Logical scalar indicating whether or not to include a scaling factor (\eqn{\alpha}{alpha} in the "Details" section of \code{\link{EnsEBMtrend.modeldef}}) when relating the ensemble consensus trend to that in the real climate system.  If \code{FALSE}, the value of \eqn{\alpha}{alpha} is set to 1.}
-  \item{prior.pars}{An optional \code{4*2} (if \code{discrepancy} is \code{"constant"}) or \code{6*2} (if \code{discrepancy} is \code{"varying"}) matrix containing means and standard deviations of independent Gaussian priors for the log variance parameters in the model. If this is provided, maximum \emph{a posteriori} (or penalised maximum likelihood) estimation is used; otherwise standard maximum likelihood.}
-  \item{constrain}{Logical scalar controlling whether to impose sum-to-zero constraints across the ensemble members where necessary to make the model identifiable.}
-  \item{Tiny}{A small positive value, used to replace negative initial estimates for variances (see \code{\link{SLLT.IniPar}})}
-  \item{ObsSmooth}{Optional: result of a previous call to \code{\link{SLLTSmooth}} for the first column of \code{Y}. If present, this is used to help initialise the numerical search for an MLE if a "constant" model needs to be fitted, or if the resulting smooth is needed. Otherwise the relevant model will be fitted as part of this routine.}
-  \item{Ens0Theta}{Optional parameter vector for a previous fit of an "ensemble local linear trend" model with a constant discrepancy term. If present, this will be used to help initialise the numerical search for an MLE if a "varying" model needs to be fitted here. Otherwise the relevant constant-discrepancy model will be fitted as part of this routine.}
-  \item{messages}{Logical scalar controlling whether or not to print progress to screen.}
-  \item{Use.dlm}{Logical scalar, used to control the method used to fit the model: see \code{\link{dlm.SafeMLE}}.}
-  \item{debug}{As in \code{\link{dlmMLE}}.}
-}
-\details{The function is a wrapper for the steps required to fit and apply a dynamic linear model. It starts by trying to find reasonable values for (penalised) maximum likelihood estimation of the model parameters; then carries out the estimation; and finally applies the Kalman Smoother to the data using the fitted model.}
-\value{A named list with three components:
-\item{Theta}{Object containing parameter estimation results; the result of a call to \code{\link{dlmMLE}} or \code{\link{dlm.SafeMLE}}}
-\item{Model}{An object of class \code{dlm} containing the fitted model itself}
-\item{Smooth}{An object containing the result of Kalman Smoothing the input series using the fitted model. This is produced using \code{\link{dlmSmooth}}}
-}
-<<<<<<< HEAD
-
-\note{If \code{m0} and / or \code{C0} are provided and \code{constrain} is \code{TRUE}, no check is done to ensure that the provided values are consistent with the specified constraints. This should not be too problematic in most cases, but users should be aware of it.}
-
-\author{Richard E. Chandler <r.chandler@ucl.ac.uk>}
-\seealso{\code{\link{EnsSLLT.modeldef}}, \code{\link{dlm.SafeMLE}}, \code{\link{summary.dlmMLE}}}
-
-\examples{
-## Load package data 
-data(SSP585data)
-GCMIDs <- 
-  unlist(lapply(strsplit(names(GlobalTemps585)[-(1:2)], "\\\\."), 
-                FUN=function(x) x[1]))
-
-## Prior means and standard deviations for log variances
-priors <- rbind(c(1, 1), # alpha    
-                c(-3.7, 3.45),    # log(sigsq.0)
-                c(-8.3, 3.45),    # log(tausq.0)
-                c(-8.3, 3.45),    # log(tausq.w)
-                c(-3.7, 3.45),    # log(sigsq.1)
-                c(-8.3, 3.45))    # log(tausq.1)
-
-## And prior mean and variance for state vector in 1949
-m0 <- rep(0, 2*((length(unique(GCMIDs))+1)))
-m0[1] <- 14  # Prior expectation of global mean temperature in 1949
-k <- 25
-
-## Fit and smooth the observations (this could take a little time)
-EnsSLLTFit <- EnsSLLTSmooth(as.matrix(GlobalTemps585[,-1]), 
-                            Groups=as.numeric(as.factor(GCMIDs)), 
-                            m0=m0, kappa=k, prior.pars=priors,
-                            messages=FALSE)
-                            
-## Examine fitted mimic, and plot
-summary(EnsSLLTFit$Theta)
-SmoothPlot(GlobalTemps585, EnsSLLTFit, DatColours=c("black", "coral3"),
-           EnsStruct=as.numeric(as.factor(GCMIDs)), 
-           PredColours=c("darkblue", "darkgoldenrod"), PlotConsensus=TRUE, 
-           EnsTransp=0.2)
-}
-=======
-\author{Richard E. Chandler <r.chandler@ucl.ac.uk>}
-\seealso{\code{\link{EnsSLLT.modeldef}}, \code{\link{dlm.SafeMLE}}, \code{\link{summary.dlmMLE}}}
->>>>>>> 236b8819
+\name{EnsSLLTSmooth}
+\alias{EnsSLLTSmooth}
+%- Also NEED an '\alias' for EACH other topic documented here.
+\title{Postprocessing an exchangeable ensemble of time series using smooth local linear trend models}
+\description{Fits a model of the form defined by \code{\link{EnsSLLT.modeldef}}, then applies the Kalman Smoother to obtain an estimate of the underlying trends with prediction intervals.}
+\usage{
+EnsSLLTSmooth(Y, m0 = NULL, C0=NULL, kappa = 1e+06, discrepancy = "varying", 
+              Groups = NULL, UseAlpha = TRUE, prior.pars = NULL, 
+              constrain = TRUE, Tiny = 1/kappa, ObsSmooth, Ens0Theta, 
+              messages = TRUE, Use.dlm = FALSE, debug = FALSE)
+}
+%- maybe also 'usage' for other objects documented here.
+\arguments{
+  \item{Y}{Matrix containing an observed time series in its first column and exchangeable series from an ensemble in the remaining columns}
+  \item{m0}{Optional vector of initial values for the state vector. If \code{NULL} (the default) this is determined automatically from the model structure.}
+  \item{C0}{Optional covariance matrix for initialising the state vector. If \code{NULL} (the default) this is determined automatically from the model structure and from \code{kappa} (see below).}
+  \item{kappa}{Variance used to initialise diffuse elements of the state vector.}
+  \item{discrepancy}{Either "varying" (the default) or "constant". If "constant" then the discrepancies between each ensemble member and reality are constant through time; otherwise they evolve as random walks.}
+  \item{Groups}{Vector indicating group membership for each ensemble member. This should be used if an ensemble contains multiple runs from one or more simulators (climate models): in this case the elements of \code{Groups} should be integers between 1 and \code{G} where \code{G} is the total number of simulators contributing to the ensemble: \code{Groups[i]} is the index of the simulator that was used to produce the \eqn{i}th ensemble member. If \code{NULL} (the default), each member is assumed to come from a different simulator. 
+}
+  \item{UseAlpha}{Logical scalar indicating whether or not to include a scaling factor (\eqn{\alpha}{alpha} in the "Details" section of \code{\link{EnsEBMtrend.modeldef}}) when relating the ensemble consensus trend to that in the real climate system.  If \code{FALSE}, the value of \eqn{\alpha}{alpha} is set to 1.}
+  \item{prior.pars}{An optional \code{4*2} (if \code{discrepancy} is \code{"constant"}) or \code{6*2} (if \code{discrepancy} is \code{"varying"}) matrix containing means and standard deviations of independent Gaussian priors for the log variance parameters in the model. If this is provided, maximum \emph{a posteriori} (or penalised maximum likelihood) estimation is used; otherwise standard maximum likelihood.}
+  \item{constrain}{Logical scalar controlling whether to impose sum-to-zero constraints across the ensemble members where necessary to make the model identifiable.}
+  \item{Tiny}{A small positive value, used to replace negative initial estimates for variances (see \code{\link{SLLT.IniPar}})}
+  \item{ObsSmooth}{Optional: result of a previous call to \code{\link{SLLTSmooth}} for the first column of \code{Y}. If present, this is used to help initialise the numerical search for an MLE if a "constant" model needs to be fitted, or if the resulting smooth is needed. Otherwise the relevant model will be fitted as part of this routine.}
+  \item{Ens0Theta}{Optional parameter vector for a previous fit of an "ensemble local linear trend" model with a constant discrepancy term. If present, this will be used to help initialise the numerical search for an MLE if a "varying" model needs to be fitted here. Otherwise the relevant constant-discrepancy model will be fitted as part of this routine.}
+  \item{messages}{Logical scalar controlling whether or not to print progress to screen.}
+  \item{Use.dlm}{Logical scalar, used to control the method used to fit the model: see \code{\link{dlm.SafeMLE}}.}
+  \item{debug}{As in \code{\link{dlmMLE}}.}
+}
+\details{The function is a wrapper for the steps required to fit and apply a dynamic linear model. It starts by trying to find reasonable values for (penalised) maximum likelihood estimation of the model parameters; then carries out the estimation; and finally applies the Kalman Smoother to the data using the fitted model.}
+\value{A named list with three components:
+\item{Theta}{Object containing parameter estimation results; the result of a call to \code{\link{dlmMLE}} or \code{\link{dlm.SafeMLE}}}
+\item{Model}{An object of class \code{dlm} containing the fitted model itself}
+\item{Smooth}{An object containing the result of Kalman Smoothing the input series using the fitted model. This is produced using \code{\link{dlmSmooth}}}
+}
+
+\note{If \code{m0} and / or \code{C0} are provided and \code{constrain} is \code{TRUE}, no check is done to ensure that the provided values are consistent with the specified constraints. This should not be too problematic in most cases, but users should be aware of it.}
+
+\author{Richard E. Chandler <r.chandler@ucl.ac.uk>}
+\seealso{\code{\link{EnsSLLT.modeldef}}, \code{\link{dlm.SafeMLE}}, \code{\link{summary.dlmMLE}}}
+
+\examples{
+## Load package data 
+data(SSP585data)
+GCMIDs <- 
+  unlist(lapply(strsplit(names(GlobalTemps585)[-(1:2)], "\\\\."), 
+                FUN=function(x) x[1]))
+
+## Prior means and standard deviations for log variances
+priors <- rbind(c(1, 1), # alpha    
+                c(-3.7, 3.45),    # log(sigsq.0)
+                c(-8.3, 3.45),    # log(tausq.0)
+                c(-8.3, 3.45),    # log(tausq.w)
+                c(-3.7, 3.45),    # log(sigsq.1)
+                c(-8.3, 3.45))    # log(tausq.1)
+
+## And prior mean and variance for state vector in 1949
+m0 <- rep(0, 2*((length(unique(GCMIDs))+1)))
+m0[1] <- 14  # Prior expectation of global mean temperature in 1949
+k <- 25
+
+## Fit and smooth the observations (this could take a little time)
+EnsSLLTFit <- EnsSLLTSmooth(as.matrix(GlobalTemps585[,-1]), 
+                            Groups=as.numeric(as.factor(GCMIDs)), 
+                            m0=m0, kappa=k, prior.pars=priors,
+                            messages=FALSE)
+                            
+## Examine fitted mimic, and plot
+summary(EnsSLLTFit$Theta)
+SmoothPlot(GlobalTemps585, EnsSLLTFit, DatColours=c("black", "coral3"),
+           EnsStruct=as.numeric(as.factor(GCMIDs)), 
+           PredColours=c("darkblue", "darkgoldenrod"), PlotConsensus=TRUE, 
+           EnsTransp=0.2)
+}